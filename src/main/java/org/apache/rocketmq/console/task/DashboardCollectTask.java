--- conflicted
+++ resolved
@@ -65,14 +65,10 @@
     @Resource
     private DashboardCollectService dashboardCollectService;
 
-<<<<<<< HEAD
-    @Scheduled(cron = "30 * * * * ?")
-=======
     private final static Logger log = LoggerFactory.getLogger(DashboardCollectTask.class);
 
     @Scheduled(cron = "30 0/1 * * * ?")
     @MultiMQAdminCmdMethod(timeoutMillis = 5000)
->>>>>>> e06616a0
     public void collectTopic() {
         Date date = new Date();
         Stopwatch stopwatch = Stopwatch.createStarted();
